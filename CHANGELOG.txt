--- conflicted
+++ resolved
@@ -1,29 +1,15 @@
-<<<<<<< HEAD
-=======
 Version 4.0.0
 ====
 
 (In development)
 
 
->>>>>>> 78f86f3d
 Version 3.3.4
 ====
 
 Last call for Python2 support.
 
-<<<<<<< HEAD
-* #916 Vector: Skip channels without CAN support
-* #846 Use inter-process mutex to prevent concurrent neoVI device open.
-* #901 Fix iteration in Bus.stop_all_periodic_tasks
 * #850 Fix socket.error is a deprecated alias of OSError used on Python versions lower than 3.3.
-* #879 Updating incorrect api documentation.
-* #885 Fix recursion message in Message.__getattr__
-* #845 Fix socketcan issue
-
-=======
-* #850 Fix socket.error is a deprecated alias of OSError used on Python versions lower than 3.3.
->>>>>>> 78f86f3d
 
 Version 3.3.3
 ====
@@ -56,8 +42,6 @@
 Minor fix to setup.py to only require pytest-runner when necessary.
 
 Version 3.3.0
-<<<<<<< HEAD
-=======
 ====
 
 * Adding CAN FD 64 frame support to blf reader
@@ -73,16 +57,8 @@
 * Updates links in documentation.
 
 Version 3.2.0
->>>>>>> 78f86f3d
-====
-
-* Adding CAN FD 64 frame support to blf reader
-* Updates to installation instructions
-* Clean up bits generator in PCAN interface #588
-* Minor fix to use latest tools when building wheels on travis.
-
-Version 3.2.0
-====
+====
+
 
 Major features
 --------------
