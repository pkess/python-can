--- conflicted
+++ resolved
@@ -24,17 +24,6 @@
     CanTimeoutError,
 )
 
-<<<<<<< HEAD
-from .io import Logger, SizedRotatingLogger, Printer, LogReader, MessageSync
-from .io import ASCWriter, ASCReader, GzipASCWriter, GzipASCReader
-from .io import BLFReader, BLFWriter
-from .io import CanutilsLogReader, CanutilsLogWriter
-from .io import CSVWriter, CSVReader
-from .io import SqliteWriter, SqliteReader
-from .io import TRCReader, TRCWriter, TRCFileVersion
-
-=======
->>>>>>> f1808ed5
 from .util import set_logging_level
 
 from .message import Message
@@ -52,6 +41,7 @@
 from .io import CanutilsLogReader, CanutilsLogWriter
 from .io import CSVWriter, CSVReader
 from .io import SqliteWriter, SqliteReader
+from .io import TRCReader, TRCWriter, TRCFileVersion
 
 from .broadcastmanager import (
     CyclicSendTaskABC,
