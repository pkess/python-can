"""
This module contains the generic :class:`LogReader` as
well as :class:`MessageSync` which plays back messages
in the recorded order an time intervals.
"""
import gzip
import pathlib
from time import time, sleep
import typing

from pkg_resources import iter_entry_points

from .generic import MessageReader
from .asc import ASCReader
from .blf import BLFReader
from .canutils import CanutilsLogReader
from .csv import CSVReader
from .sqlite import SqliteReader
<<<<<<< HEAD
from .trc import TRCReader
=======
from ..typechecking import StringPathLike, FileLike, AcceptedIOType
from ..message import Message
>>>>>>> f1808ed5


class LogReader(MessageReader):
    """
    Replay logged CAN messages from a file.

    The format is determined from the file suffix which can be one of:
      * .asc
      * .blf
      * .csv
      * .db
      * .log
      * .trc

    Gzip compressed files can be used as long as the original
    files suffix is one of the above (e.g. filename.asc.gz).


    Exposes a simple iterator interface, to use simply:

        >>> for msg in LogReader("some/path/to/my_file.log"):
        ...     print(msg)

    .. note::
        There are no time delays, if you want to reproduce the measured
        delays between messages look at the :class:`can.MessageSync` class.

    .. note::
        This class itself is just a dispatcher, and any positional an keyword
        arguments are passed on to the returned instance.
    """

    fetched_plugins = False
    message_readers: typing.Dict[str, typing.Type[MessageReader]] = {
        ".asc": ASCReader,
        ".blf": BLFReader,
        ".csv": CSVReader,
        ".db": SqliteReader,
        ".log": CanutilsLogReader,
        ".trc": TRCReader,
    }

    @staticmethod
    def __new__(  # type: ignore
        cls: typing.Any,
        filename: StringPathLike,
        *args: typing.Any,
        **kwargs: typing.Any,
    ) -> MessageReader:
        """
        :param filename: the filename/path of the file to read from
        :raises ValueError: if the filename's suffix is of an unknown file type
        """
        if not LogReader.fetched_plugins:
            LogReader.message_readers.update(
                {
                    reader.name: reader.load()
                    for reader in iter_entry_points("can.io.message_reader")
                }
            )
            LogReader.fetched_plugins = True

        suffix = pathlib.PurePath(filename).suffix.lower()

        file_or_filename: AcceptedIOType = filename
        if suffix == ".gz":
            suffix, file_or_filename = LogReader.decompress(filename)
        try:
            return LogReader.message_readers[suffix](file_or_filename, *args, **kwargs)
        except KeyError:
            raise ValueError(
                f'No read support for this unknown log format "{suffix}"'
            ) from None

    @staticmethod
    def decompress(
        filename: StringPathLike,
    ) -> typing.Tuple[str, typing.Union[str, FileLike]]:
        """
        Return the suffix and io object of the decompressed file.
        """
        real_suffix = pathlib.Path(filename).suffixes[-2].lower()
        mode = "rb" if real_suffix == ".blf" else "rt"

        return real_suffix, gzip.open(filename, mode)

    def __iter__(self) -> typing.Generator[Message, None, None]:
        pass


class MessageSync:  # pylint: disable=too-few-public-methods
    """
    Used to iterate over some given messages in the recorded time.
    """

    def __init__(
        self,
        messages: typing.Iterable[Message],
        timestamps: bool = True,
        gap: float = 0.0001,
        skip: float = 60.0,
    ) -> None:
        """Creates an new **MessageSync** instance.

        :param messages: An iterable of :class:`can.Message` instances.
        :param timestamps: Use the messages' timestamps. If False, uses the *gap* parameter
                           as the time between messages.
        :param gap: Minimum time between sent messages in seconds
        :param skip: Skip periods of inactivity greater than this (in seconds).
        """
        self.raw_messages = messages
        self.timestamps = timestamps
        self.gap = gap
        self.skip = skip

    def __iter__(self) -> typing.Generator[Message, None, None]:
        playback_start_time = time()
        recorded_start_time = None

        for message in self.raw_messages:

            # Work out the correct wait time
            if self.timestamps:
                if recorded_start_time is None:
                    recorded_start_time = message.timestamp

                now = time()
                current_offset = now - playback_start_time
                recorded_offset_from_start = message.timestamp - recorded_start_time
                remaining_gap = max(0.0, recorded_offset_from_start - current_offset)

                sleep_period = max(self.gap, min(self.skip, remaining_gap))
            else:
                sleep_period = self.gap

            sleep(sleep_period)

            yield message<|MERGE_RESOLUTION|>--- conflicted
+++ resolved
@@ -16,12 +16,9 @@
 from .canutils import CanutilsLogReader
 from .csv import CSVReader
 from .sqlite import SqliteReader
-<<<<<<< HEAD
 from .trc import TRCReader
-=======
 from ..typechecking import StringPathLike, FileLike, AcceptedIOType
 from ..message import Message
->>>>>>> f1808ed5
 
 
 class LogReader(MessageReader):
