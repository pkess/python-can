--- conflicted
+++ resolved
@@ -32,11 +32,6 @@
     """
     Iterator of CAN messages from a ASC logging file. Meta data (comments,
     bus statistics, J1939 Transport Protocol messages) is ignored.
-<<<<<<< HEAD
-
-    TODO: turn relative timestamps back to absolute form
-=======
->>>>>>> 78f86f3d
     """
 
     FORMAT_START_OF_FILE_DATE = "%a %b %d %I:%M:%S.%f %p %Y"
@@ -219,15 +214,6 @@
             if not temp or not temp[0].isdigit():
                 # Could be a comment
                 continue
-<<<<<<< HEAD
-            is_fd = False
-            try:
-                timestamp, channel, dummy = temp.split(None, 2) # , frameType, dlc, frameData
-                if channel == "CANFD":
-                    timestamp, _, channel, _, dummy = temp.split(None, 4)
-                    is_fd = True
-
-=======
             msg_kwargs = {}
             try:
                 timestamp, channel, rest_of_message = temp.split(None, 2)
@@ -241,94 +227,16 @@
                 else:
                     # Not a CAN message. Possible values include "statistic", J1939TP
                     continue
->>>>>>> 78f86f3d
             except ValueError:
                 # Some other unprocessed or unknown format
                 continue
 
-<<<<<<< HEAD
-            timestamp = float(timestamp)
-            try:
-                # See ASCWriter
-                channel = int(channel) - 1
-            except ValueError:
-                pass
-
-            if dummy.strip()[0:10].lower() == 'errorframe':
-                msg = Message(timestamp=timestamp, is_error_frame=True,
-                              channel=channel)
-                yield msg
-
-            elif (not isinstance(channel, int)
-                  or dummy.strip()[0:10].lower() == 'statistic:'
-                  or dummy.split(None, 1)[0] == "J1939TP"
-            ):
-                pass
-
-            elif dummy[-1:].lower() == 'r':
-                can_id_str, _ = dummy.split(None, 1)
-                can_id_num, is_extended_id = self._extract_can_id(can_id_str)
-                msg = Message(timestamp=timestamp,
-                              arbitration_id=can_id_num & CAN_ID_MASK,
-                              is_extended_id=is_extended_id,
-                              is_remote_frame=True,
-                              channel=channel)
-                yield msg
-
-            else:
-                brs = None
-                esi = None
-                data_length = 0
-                try:
-                    # this only works if dlc > 0 and thus data is available
-                    if not is_fd:
-                        can_id_str, _, _, dlc, data = dummy.split(None, 4)
-                    else:
-                        can_id_str, frame_name, brs, esi, dlc, data_length, data = dummy.split(
-                            None, 6
-                        )
-                        if frame_name.isdigit():
-                            # Empty frame_name
-                            can_id_str, brs, esi, dlc, data_length, data = dummy.split(
-                                None, 5
-                            )
-                except ValueError:
-                    # but if not, we only want to get the stuff up to the dlc
-                    can_id_str, _, _, dlc       = dummy.split(None, 3)
-                    # and we set data to an empty sequence manually
-                    data = ''
-                dlc = int(dlc, 16)
-                if is_fd:
-                    # For fd frames, dlc and data length might not be equal and
-                    # data_length is the actual size of the data
-                    dlc = int(data_length)
-                frame = bytearray()
-                data = data.split()
-                for byte in data[0:dlc]:
-                    frame.append(int(byte, 16))
-
-                can_id_num, is_extended_id = self._extract_can_id(can_id_str)
-
-                yield Message(
-                    timestamp=timestamp,
-                    arbitration_id=can_id_num & CAN_ID_MASK,
-                    is_extended_id=is_extended_id,
-                    is_remote_frame=False,
-                    dlc=dlc,
-                    data=frame,
-                    is_fd=is_fd,
-                    channel=channel,
-                    bitrate_switch=is_fd and brs == "1",
-                    error_state_indicator=is_fd and esi == "1",
-                )
-=======
             if "is_fd" not in msg_kwargs:
                 msg = self._process_classic_can_frame(rest_of_message, msg_kwargs)
             else:
                 msg = self._process_fd_can_frame(rest_of_message, msg_kwargs)
             if msg is not None:
                 yield msg
->>>>>>> 78f86f3d
 
         self.stop()
 
