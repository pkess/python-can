--- conflicted
+++ resolved
@@ -23,12 +23,8 @@
 from .csv import CSVWriter
 from .sqlite import SqliteWriter
 from .printer import Printer
-<<<<<<< HEAD
 from .trc import TRCWriter
-from ..typechecking import StringPathLike
-=======
 from ..typechecking import StringPathLike, FileLike, AcceptedIOType
->>>>>>> f1808ed5
 
 
 class Logger(MessageWriter):  # pylint: disable=abstract-method
@@ -41,8 +37,8 @@
       * .csv: :class:`can.CSVWriter`
       * .db: :class:`can.SqliteWriter`
       * .log :class:`can.CanutilsLogWriter`
+      * .trc :class:`can.TRCWriter`
       * .txt :class:`can.Printer`
-      * .trc :class:`can.TRCWriter`
 
     Any of these formats can be used with gzip compression by appending
     the suffix .gz (e.g. filename.asc.gz). However, third-party tools might not
@@ -64,8 +60,8 @@
         ".csv": CSVWriter,
         ".db": SqliteWriter,
         ".log": CanutilsLogWriter,
+        ".trc": TRCWriter,
         ".txt": Printer,
-        ".trc": TRCWriter,
     }
 
     @staticmethod
