--- conflicted
+++ resolved
@@ -185,120 +185,7 @@
                     # Unknown compression method
                     LOG.warning("Unknown compression method (%d)", method)
                     continue
-<<<<<<< HEAD
-
-                if tail:
-                    data = tail + data
-                pos = 0
-                while pos + OBJ_HEADER_BASE_STRUCT.size < len(data):
-                    header = OBJ_HEADER_BASE_STRUCT.unpack_from(data, pos)
-                    #print(header)
-                    if header[0] != b"LOBJ":
-                        raise BLFParseError()
-
-                    obj_size = header[3]
-                    obj_type = header[4]
-                    # Calculate position of next object
-                    next_pos = pos + obj_size
-                    if obj_type != CAN_FD_MESSAGE_64:
-                        next_pos += obj_size % 4
-                    if next_pos > len(data):
-                        # Object continues in next log container
-                        break
-                    pos += OBJ_HEADER_BASE_STRUCT.size
-
-                    # Read rest of header
-                    header_version = header[2]
-                    if header_version == 1:
-                        flags, _, _, timestamp = OBJ_HEADER_V1_STRUCT.unpack_from(data, pos)
-                        pos += OBJ_HEADER_V1_STRUCT.size
-                    elif header_version == 2:
-                        flags, _, _, timestamp, _ = OBJ_HEADER_V2_STRUCT.unpack_from(data, pos)
-                        pos += OBJ_HEADER_V2_STRUCT.size
-                    else:
-                        # Unknown header version
-                        LOG.warning("Unknown object header version (%d)", header_version)
-                        pos = next_pos
-                        continue
-
-                    if flags == TIME_TEN_MICS:
-                        factor = 10 * 1e-6
-                    else:
-                        factor = 1e-9
-                    timestamp = timestamp * factor + self.start_timestamp
-
-                    # Both CAN message types have the same starting content
-                    if obj_type in (CAN_MESSAGE, CAN_MESSAGE2):
-                        (channel, flags, dlc, can_id,
-                         can_data) = CAN_MSG_STRUCT.unpack_from(data, pos)
-                        msg = Message(timestamp=timestamp,
-                                      arbitration_id=can_id & 0x1FFFFFFF,
-                                      is_extended_id=bool(can_id & CAN_MSG_EXT),
-                                      is_remote_frame=bool(flags & REMOTE_FLAG),
-                                      dlc=dlc,
-                                      data=can_data[:dlc],
-                                      channel=channel - 1)
-                        yield msg
-                    elif obj_type == CAN_FD_MESSAGE:
-                        (channel, flags, dlc, can_id, _, _, fd_flags,
-                         _, can_data) = CAN_FD_MSG_STRUCT.unpack_from(data, pos)
-                        length = dlc2len(dlc)
-                        msg = Message(timestamp=timestamp,
-                                      arbitration_id=can_id & 0x1FFFFFFF,
-                                      is_extended_id=bool(can_id & CAN_MSG_EXT),
-                                      is_remote_frame=bool(flags & REMOTE_FLAG),
-                                      is_fd=bool(fd_flags & EDL),
-                                      bitrate_switch=bool(fd_flags & BRS),
-                                      error_state_indicator=bool(fd_flags & ESI),
-                                      dlc=length,
-                                      data=can_data[:length],
-                                      channel=channel - 1)
-                        yield msg
-                    elif obj_type == CAN_FD_MESSAGE_64:
-                        (
-                            channel, dlc, _, _, can_id, _, fd_flags
-                         ) = CAN_FD_MSG_64_STRUCT.unpack_from(data, pos)[:7]
-                        length = dlc2len(dlc)
-                        can_data = struct.unpack_from(
-                            "<{}s".format(length),
-                            data,
-                            pos + CAN_FD_MSG_64_STRUCT.size
-                        )[0]
-                        msg = Message(
-                            timestamp=timestamp,
-                            arbitration_id=can_id & 0x1FFFFFFF,
-                            is_extended_id=bool(can_id & CAN_MSG_EXT),
-                            is_remote_frame=bool(fd_flags & REMOTE_FLAG_64),
-                            is_fd=bool(fd_flags & EDL_64),
-                            bitrate_switch=bool(fd_flags & BRS_64),
-                            error_state_indicator=bool(fd_flags & ESI_64),
-                            dlc=length,
-                            data=can_data[:length],
-                            channel=channel - 1
-                        )
-                        yield msg
-                    elif obj_type == CAN_ERROR_EXT:
-                        (channel, _, _, _, _, dlc, _, can_id, _,
-                         can_data) = CAN_ERROR_EXT_STRUCT.unpack_from(data, pos)
-                        msg = Message(timestamp=timestamp,
-                                      is_error_frame=True,
-                                      is_extended_id=bool(can_id & CAN_MSG_EXT),
-                                      arbitration_id=can_id & 0x1FFFFFFF,
-                                      dlc=dlc,
-                                      data=can_data[:dlc],
-                                      channel=channel - 1)
-                        yield msg
-                    # else:
-                    #     LOG.warning("Unknown object type (%d)", obj_type)
-
-                    pos = next_pos
-
-                # save the remaining data that could not be processed
-                tail = data[pos:]
-
-=======
                 yield from self._parse_container(data)
->>>>>>> 78f86f3d
         self.stop()
 
     def _parse_container(self, data):
