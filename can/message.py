--- conflicted
+++ resolved
@@ -48,47 +48,6 @@
         "__weakref__",  # support weak references to messages
     )
 
-<<<<<<< HEAD
-    def __getattr__(self, key):
-        # TODO keep this for a version, in order to not break old code
-        # this entire method (as well as the _dict attribute in __slots__ and the __setattr__ method)
-        # can be removed in 4.0
-        # this method is only called if the attribute was not found elsewhere, like in __slots_
-        if key not in self.__slots__:
-            raise AttributeError
-        try:
-            warnings.warn("Custom attributes of messages are deprecated and will be removed in 4.0", DeprecationWarning)
-            return self._dict[key]
-        except KeyError:
-            raise AttributeError("'message' object has no attribute '{}'".format(key))
-
-    def __setattr__(self, key, value):
-        # see __getattr__
-        try:
-            super(Message, self).__setattr__(key, value)
-        except AttributeError:
-            warnings.warn("Custom attributes of messages are deprecated and will be removed in 4.0", DeprecationWarning)
-            self._dict[key] = value
-
-    @property
-    def id_type(self):
-        # TODO remove in 4.0
-        warnings.warn("Message.id_type is deprecated and will be removed in 4.0, use is_extended_id instead", DeprecationWarning)
-        return self.is_extended_id
-
-    @id_type.setter
-    def id_type(self, value):
-        # TODO remove in 4.0
-        warnings.warn("Message.id_type is deprecated and will be removed in 4.0, use is_extended_id instead", DeprecationWarning)
-        self.is_extended_id = value
-
-    def __init__(self, timestamp=0.0, arbitration_id=0, is_extended_id=None,
-                 is_remote_frame=False, is_error_frame=False, channel=None,
-                 dlc=None, data=None,
-                 is_fd=False, bitrate_switch=False, error_state_indicator=False,
-                 extended_id=None, # deprecated in 3.x, TODO remove in 4.x
-                 check=False):
-=======
     def __init__(  # pylint: disable=too-many-locals, too-many-arguments
         self,
         timestamp: float = 0.0,
@@ -105,7 +64,6 @@
         error_state_indicator: bool = False,
         check: bool = False,
     ):
->>>>>>> 78f86f3d
         """
         To create a message object, simply provide any of the below attributes
         together with additional parameters as keyword arguments to the constructor.
@@ -122,21 +80,7 @@
         """
         self.timestamp = timestamp
         self.arbitration_id = arbitration_id
-<<<<<<< HEAD
-
-        if extended_id is not None:
-            # TODO remove in 4.0
-            warnings.warn("The extended_id parameter is deprecated and will be removed in 4.0, use is_extended_id instead", DeprecationWarning)
-
-        if is_extended_id is not None:
-            self.is_extended_id = is_extended_id
-        else:
-            # Default behaviour is to create extended id messages
-            self.is_extended_id = True if extended_id is None else extended_id
-
-=======
         self.is_extended_id = is_extended_id
->>>>>>> 78f86f3d
         self.is_remote_frame = is_remote_frame
         self.is_error_frame = is_error_frame
         self.channel = channel
