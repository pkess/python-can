"""
Ctypes wrapper module for IXXAT Virtual CAN Interface V3 on win32 systems

TODO: We could implement this interface such that setting other filters
      could work when the initial filters were set to zero using the
      software fallback. Or could the software filters even be changed
      after the connection was opened? We need to document that bahaviour!
      See also the NICAN interface.

"""

import ctypes
import functools
import logging
import sys

from can import BusABC, Message
<<<<<<< HEAD
from can.exceptions import *
from can.broadcastmanager import LimitedDurationCyclicSendTaskABC, RestartableCyclicTaskABC
=======
from can.broadcastmanager import (
    LimitedDurationCyclicSendTaskABC,
    RestartableCyclicTaskABC,
)
>>>>>>> 40487653
from can.ctypesutil import CLibrary, HANDLE, PHANDLE, HRESULT as ctypes_HRESULT

from . import constants, structures
from .exceptions import *

__all__ = [
    "VCITimeout",
    "VCIError",
    "VCIBusOffError",
    "VCIDeviceNotFoundError",
    "IXXATBus",
    "vciFormatError",
]

log = logging.getLogger("can.ixxat")

from time import perf_counter as _timer_function

# Hack to have vciFormatError as a free function, see below
vciFormatError = None

# main ctypes instance
_canlib = None
# TODO: Use ECI driver for linux
if sys.platform == "win32" or sys.platform == "cygwin":
    try:
        _canlib = CLibrary("vcinpl.dll")
    except Exception as e:
        log.warning("Cannot load IXXAT vcinpl library: %s", e)
else:
    # Will not work on other systems, but have it importable anyway for
    # tests/sphinx
    log.warning("IXXAT VCI library does not work on %s platform", sys.platform)


def __vciFormatErrorExtended(library_instance, function, HRESULT, arguments):
    """Format a VCI error and attach failed function, decoded HRESULT and arguments
    :param CLibrary library_instance:
        Mapped instance of IXXAT vcinpl library
    :param callable function:
        Failed function
    :param HRESULT HRESULT:
        HRESULT returned by vcinpl call
    :param arguments:
        Arbitrary arguments tuple
    :return:
        Formatted string
    """
<<<<<<< HEAD
    #TODO: make sure we don't generate another exception
    return "{} - arguments were {}".format(__vciFormatError(library_instance, function, HRESULT), arguments)
=======
    # TODO: make sure we don't generate another exception
    return "{} - arguments were {}".format(
        __vciFormatError(library_instance, function, HRESULT), arguments
    )
>>>>>>> 40487653


def __vciFormatError(library_instance, function, HRESULT):
    """Format a VCI error and attach failed function and decoded HRESULT
    :param CLibrary library_instance:
        Mapped instance of IXXAT vcinpl library
    :param callable function:
        Failed function
    :param HRESULT HRESULT:
        HRESULT returned by vcinpl call
    :return:
        Formatted string
    """
    buf = ctypes.create_string_buffer(constants.VCI_MAX_ERRSTRLEN)
    ctypes.memset(buf, 0, constants.VCI_MAX_ERRSTRLEN)
    library_instance.vciFormatError(HRESULT, buf, constants.VCI_MAX_ERRSTRLEN)
    return "function {} failed ({})".format(
        function._name, buf.value.decode("utf-8", "replace")
    )


def __check_status(result, function, arguments):
    """
    Check the result of a vcinpl function call and raise appropriate exception
    in case of an error. Used as errcheck function when mapping C functions
    with ctypes.
        :param result:
            Function call numeric result
        :param callable function:
            Called function
        :param arguments:
            Arbitrary arguments tuple
        :raise:
            :class:VCITimeout
            :class:VCIRxQueueEmptyError
            :class:StopIteration
            :class:VCIError
    """
    if isinstance(result, int):
        # Real return value is an unsigned long
        result = ctypes.c_ulong(result).value

    #print(hex(result), function)

    if result == constants.VCI_E_TIMEOUT:
        raise VCITimeout("Function {} timed out".format(function._name))
    elif result == constants.VCI_E_RXQUEUE_EMPTY:
        raise VCIRxQueueEmptyError()
    elif result == constants.VCI_E_NO_MORE_ITEMS:
        raise StopIteration()
    elif result == constants.VCI_E_ACCESSDENIED:
        pass  # not a real error, might happen if another program has initialized the bus
    elif result != constants.VCI_OK:
        raise VCIError(vciFormatError(function, result))

    return result


try:
<<<<<<< HEAD
    # Map all required symbols and initialize library
    #HRESULT VCIAPI vciInitialize ( void );
=======
    # Map all required symbols and initialize library ---------------------------
    # HRESULT VCIAPI vciInitialize ( void );
>>>>>>> 40487653
    _canlib.map_symbol("vciInitialize", ctypes.c_long, (), __check_status)

    # void VCIAPI vciFormatError (HRESULT hrError, PCHAR pszText, UINT32 dwsize);
    _canlib.map_symbol(
        "vciFormatError", None, (ctypes_HRESULT, ctypes.c_char_p, ctypes.c_uint32)
    )
    # Hack to have vciFormatError as a free function
    vciFormatError = functools.partial(__vciFormatError, _canlib)

    # HRESULT VCIAPI vciEnumDeviceOpen( OUT PHANDLE hEnum );
    _canlib.map_symbol("vciEnumDeviceOpen", ctypes.c_long, (PHANDLE,), __check_status)
    # HRESULT VCIAPI vciEnumDeviceClose ( IN HANDLE hEnum );
    _canlib.map_symbol("vciEnumDeviceClose", ctypes.c_long, (HANDLE,), __check_status)
    # HRESULT VCIAPI vciEnumDeviceNext( IN  HANDLE hEnum, OUT PVCIDEVICEINFO pInfo );
    _canlib.map_symbol(
        "vciEnumDeviceNext",
        ctypes.c_long,
        (HANDLE, structures.PVCIDEVICEINFO),
        __check_status,
    )

    # HRESULT VCIAPI vciDeviceOpen( IN  REFVCIID rVciid, OUT PHANDLE  phDevice );
    _canlib.map_symbol(
        "vciDeviceOpen", ctypes.c_long, (structures.PVCIID, PHANDLE), __check_status
    )
    # HRESULT vciDeviceClose( HANDLE hDevice )
    _canlib.map_symbol("vciDeviceClose", ctypes.c_long, (HANDLE,), __check_status)

    # HRESULT VCIAPI canChannelOpen( IN  HANDLE  hDevice, IN  UINT32  dwCanNo, IN  BOOL    fExclusive, OUT PHANDLE phCanChn );
    _canlib.map_symbol(
        "canChannelOpen",
        ctypes.c_long,
        (HANDLE, ctypes.c_uint32, ctypes.c_long, PHANDLE),
        __check_status,
    )
    # EXTERN_C HRESULT VCIAPI canChannelInitialize( IN HANDLE hCanChn, IN UINT16 wRxFifoSize, IN UINT16 wRxThreshold, IN UINT16 wTxFifoSize, IN UINT16 wTxThreshold );
    _canlib.map_symbol(
        "canChannelInitialize",
        ctypes.c_long,
        (HANDLE, ctypes.c_uint16, ctypes.c_uint16, ctypes.c_uint16, ctypes.c_uint16),
        __check_status,
    )
    # EXTERN_C HRESULT VCIAPI canChannelActivate( IN HANDLE hCanChn, IN BOOL   fEnable );
    _canlib.map_symbol(
        "canChannelActivate", ctypes.c_long, (HANDLE, ctypes.c_long), __check_status
    )
    # HRESULT canChannelClose( HANDLE hChannel )
    _canlib.map_symbol("canChannelClose", ctypes.c_long, (HANDLE,), __check_status)
    # EXTERN_C HRESULT VCIAPI canChannelReadMessage( IN  HANDLE  hCanChn, IN  UINT32  dwMsTimeout, OUT PCANMSG pCanMsg );
    _canlib.map_symbol(
        "canChannelReadMessage",
        ctypes.c_long,
        (HANDLE, ctypes.c_uint32, structures.PCANMSG),
        __check_status,
    )
    # HRESULT canChannelPeekMessage(HANDLE hChannel,PCANMSG pCanMsg );
    _canlib.map_symbol(
        "canChannelPeekMessage",
        ctypes.c_long,
        (HANDLE, structures.PCANMSG),
        __check_status,
    )
    # HRESULT canChannelWaitTxEvent (HANDLE hChannel UINT32 dwMsTimeout );
    _canlib.map_symbol(
        "canChannelWaitTxEvent",
        ctypes.c_long,
        (HANDLE, ctypes.c_uint32),
        __check_status,
    )
    # HRESULT canChannelWaitRxEvent (HANDLE hChannel, UINT32 dwMsTimeout );
    _canlib.map_symbol(
        "canChannelWaitRxEvent",
        ctypes.c_long,
        (HANDLE, ctypes.c_uint32),
        __check_status,
    )
    # HRESULT canChannelPostMessage (HANDLE hChannel, PCANMSG pCanMsg );
    _canlib.map_symbol(
        "canChannelPostMessage",
        ctypes.c_long,
        (HANDLE, structures.PCANMSG),
        __check_status,
    )
    # HRESULT canChannelSendMessage (HANDLE hChannel, UINT32 dwMsTimeout, PCANMSG pCanMsg );
    _canlib.map_symbol(
        "canChannelSendMessage",
        ctypes.c_long,
        (HANDLE, ctypes.c_uint32, structures.PCANMSG),
        __check_status,
    )

    # EXTERN_C HRESULT VCIAPI canControlOpen( IN  HANDLE  hDevice, IN  UINT32  dwCanNo, OUT PHANDLE phCanCtl );
    _canlib.map_symbol(
        "canControlOpen",
        ctypes.c_long,
        (HANDLE, ctypes.c_uint32, PHANDLE),
        __check_status,
    )
    # EXTERN_C HRESULT VCIAPI canControlInitialize( IN HANDLE hCanCtl, IN UINT8  bMode, IN UINT8  bBtr0, IN UINT8  bBtr1 );
    _canlib.map_symbol(
        "canControlInitialize",
        ctypes.c_long,
        (HANDLE, ctypes.c_uint8, ctypes.c_uint8, ctypes.c_uint8),
        __check_status,
    )
    # EXTERN_C HRESULT VCIAPI canControlClose( IN HANDLE hCanCtl );
    _canlib.map_symbol("canControlClose", ctypes.c_long, (HANDLE,), __check_status)
    # EXTERN_C HRESULT VCIAPI canControlReset( IN HANDLE hCanCtl );
    _canlib.map_symbol("canControlReset", ctypes.c_long, (HANDLE,), __check_status)
    # EXTERN_C HRESULT VCIAPI canControlStart( IN HANDLE hCanCtl, IN BOOL   fStart );
    _canlib.map_symbol(
        "canControlStart", ctypes.c_long, (HANDLE, ctypes.c_long), __check_status
    )
    # EXTERN_C HRESULT VCIAPI canControlGetStatus( IN  HANDLE         hCanCtl, OUT PCANLINESTATUS pStatus );
    _canlib.map_symbol(
        "canControlGetStatus",
        ctypes.c_long,
        (HANDLE, structures.PCANLINESTATUS),
        __check_status,
    )
    # EXTERN_C HRESULT VCIAPI canControlGetCaps( IN  HANDLE           hCanCtl, OUT PCANCAPABILITIES pCanCaps );
    _canlib.map_symbol(
        "canControlGetCaps",
        ctypes.c_long,
        (HANDLE, structures.PCANCAPABILITIES),
        __check_status,
    )
    # EXTERN_C HRESULT VCIAPI canControlSetAccFilter( IN HANDLE hCanCtl, IN BOOL   fExtend, IN UINT32 dwCode, IN UINT32 dwMask );
    _canlib.map_symbol(
        "canControlSetAccFilter",
        ctypes.c_long,
        (HANDLE, ctypes.c_int, ctypes.c_uint32, ctypes.c_uint32),
        __check_status,
    )
    # EXTERN_C HRESULT canControlAddFilterIds (HANDLE hControl, BOOL fExtended, UINT32 dwCode, UINT32 dwMask);
    _canlib.map_symbol(
        "canControlAddFilterIds",
        ctypes.c_long,
        (HANDLE, ctypes.c_int, ctypes.c_uint32, ctypes.c_uint32),
        __check_status,
    )
    # EXTERN_C HRESULT canControlRemFilterIds (HANDLE hControl, BOOL fExtendend, UINT32 dwCode, UINT32 dwMask );
    _canlib.map_symbol(
        "canControlRemFilterIds",
        ctypes.c_long,
        (HANDLE, ctypes.c_int, ctypes.c_uint32, ctypes.c_uint32),
        __check_status,
    )
    # EXTERN_C HRESULT canSchedulerOpen (HANDLE hDevice, UINT32 dwCanNo, PHANDLE phScheduler );
    _canlib.map_symbol(
        "canSchedulerOpen",
        ctypes.c_long,
        (HANDLE, ctypes.c_uint32, PHANDLE),
        __check_status,
    )
    # EXTERN_C HRESULT canSchedulerClose (HANDLE hScheduler );
    _canlib.map_symbol("canSchedulerClose", ctypes.c_long, (HANDLE,), __check_status)
    # EXTERN_C HRESULT canSchedulerGetCaps (HANDLE hScheduler, PCANCAPABILITIES pCaps );
    _canlib.map_symbol(
        "canSchedulerGetCaps",
        ctypes.c_long,
        (HANDLE, structures.PCANCAPABILITIES),
        __check_status,
    )
    # EXTERN_C HRESULT canSchedulerActivate ( HANDLE hScheduler, BOOL fEnable );
    _canlib.map_symbol(
        "canSchedulerActivate", ctypes.c_long, (HANDLE, ctypes.c_int), __check_status
    )
    # EXTERN_C HRESULT canSchedulerAddMessage (HANDLE hScheduler, PCANCYCLICTXMSG pMessage, PUINT32 pdwIndex );
    _canlib.map_symbol(
        "canSchedulerAddMessage",
        ctypes.c_long,
        (HANDLE, structures.PCANCYCLICTXMSG, ctypes.POINTER(ctypes.c_uint32)),
        __check_status,
    )
    # EXTERN_C HRESULT canSchedulerRemMessage (HANDLE hScheduler, UINT32 dwIndex );
    _canlib.map_symbol(
        "canSchedulerRemMessage",
        ctypes.c_long,
        (HANDLE, ctypes.c_uint32),
        __check_status,
    )
    # EXTERN_C HRESULT canSchedulerStartMessage (HANDLE hScheduler, UINT32 dwIndex, UINT16 dwCount );
    _canlib.map_symbol(
        "canSchedulerStartMessage",
        ctypes.c_long,
        (HANDLE, ctypes.c_uint32, ctypes.c_uint16),
        __check_status,
    )
    # EXTERN_C HRESULT canSchedulerStopMessage (HANDLE hScheduler, UINT32 dwIndex );
    _canlib.map_symbol(
        "canSchedulerStopMessage",
        ctypes.c_long,
        (HANDLE, ctypes.c_uint32),
        __check_status,
    )
    _canlib.vciInitialize()
except AttributeError:
    # In case _canlib == None meaning we're not on win32/no lib found
    pass
except Exception as e:
    log.warning("Could not initialize IXXAT VCI library: %s", e)
# ---------------------------------------------------------------------------


CAN_INFO_MESSAGES = {
    constants.CAN_INFO_START: "CAN started",
    constants.CAN_INFO_STOP: "CAN stopped",
    constants.CAN_INFO_RESET: "CAN reset",
}

CAN_ERROR_MESSAGES = {
    constants.CAN_ERROR_STUFF: "CAN bit stuff error",
    constants.CAN_ERROR_FORM: "CAN form error",
    constants.CAN_ERROR_ACK: "CAN acknowledgment error",
    constants.CAN_ERROR_BIT: "CAN bit error",
    constants.CAN_ERROR_CRC: "CAN CRC error",
    constants.CAN_ERROR_OTHER: "Other (unknown) CAN error",
<<<<<<< HEAD
=======
}

CAN_STATUS_FLAGS = {
    constants.CAN_STATUS_TXPEND: "transmission pending",
    constants.CAN_STATUS_OVRRUN: "data overrun occurred",
    constants.CAN_STATUS_ERRLIM: "error warning limit exceeded",
    constants.CAN_STATUS_BUSOFF: "bus off",
    constants.CAN_STATUS_ININIT: "init mode active",
    constants.CAN_STATUS_BUSCERR: "bus coupling error",
>>>>>>> 40487653
}
# ----------------------------------------------------------------------------


class IXXATBus(BusABC):
    """The CAN Bus implemented for the IXXAT interface.

    .. warning::

        This interface does implement efficient filtering of messages, but
        the filters have to be set in :meth:`~can.interfaces.ixxat.IXXATBus.__init__`
        using the ``can_filters`` parameter. Using :meth:`~can.interfaces.ixxat.IXXATBus.set_filters`
        does not work.

    """

    CHANNEL_BITRATES = {
        0: {
            10000: constants.CAN_BT0_10KB,
            20000: constants.CAN_BT0_20KB,
            50000: constants.CAN_BT0_50KB,
            100000: constants.CAN_BT0_100KB,
            125000: constants.CAN_BT0_125KB,
            250000: constants.CAN_BT0_250KB,
            500000: constants.CAN_BT0_500KB,
            666000: constants.CAN_BT0_667KB,
            666666: constants.CAN_BT0_667KB,
            666667: constants.CAN_BT0_667KB,
            667000: constants.CAN_BT0_667KB,
            800000: constants.CAN_BT0_800KB,
            1000000: constants.CAN_BT0_1000KB,
        },
        1: {
            10000: constants.CAN_BT1_10KB,
            20000: constants.CAN_BT1_20KB,
            50000: constants.CAN_BT1_50KB,
            100000: constants.CAN_BT1_100KB,
            125000: constants.CAN_BT1_125KB,
            250000: constants.CAN_BT1_250KB,
            500000: constants.CAN_BT1_500KB,
            666000: constants.CAN_BT1_667KB,
            666666: constants.CAN_BT1_667KB,
            666667: constants.CAN_BT1_667KB,
            667000: constants.CAN_BT1_667KB,
            800000: constants.CAN_BT1_800KB,
            1000000: constants.CAN_BT1_1000KB,
        },
    }

    def __init__(self, channel, can_filters=None, **kwargs):
        """
        :param int channel:
            The Channel id to create this bus with.

        :param list can_filters:
            See :meth:`can.BusABC.set_filters`.

        :param bool receive_own_messages:
            Enable self-reception of sent messages.

        :param int UniqueHardwareId:
            UniqueHardwareId to connect (optional, will use the first found if not supplied)

        :param int bitrate:
            Channel bitrate in bit/s
        """
        if _canlib is None:
            raise ImportError(
                "The IXXAT VCI library has not been initialized. Check the logs for more details."
            )
        log.info("CAN Filters: %s", can_filters)
        log.info("Got configuration of: %s", kwargs)
        # Configuration options
        bitrate = kwargs.get("bitrate", 500000)
        UniqueHardwareId = kwargs.get("UniqueHardwareId", None)
        rxFifoSize = kwargs.get("rxFifoSize", 16)
        txFifoSize = kwargs.get("txFifoSize", 16)
        self._receive_own_messages = kwargs.get("receive_own_messages", False)
        # Usually comes as a string from the config file
        channel = int(channel)
<<<<<<< HEAD
        
        if (bitrate not in self.CHANNEL_BITRATES[0]):
=======

        if bitrate not in self.CHANNEL_BITRATES[0]:
>>>>>>> 40487653
            raise ValueError("Invalid bitrate {}".format(bitrate))
        
        if rxFifoSize <= 0:
            raise ValueError("rxFifoSize must be > 0")
        
        if txFifoSize <= 0:
            raise ValueError("txFifoSize must be > 0")
        
        if channel < 0:
            raise ValueError("channel number must be >= 0")

        self._device_handle = HANDLE()
        self._device_info = structures.VCIDEVICEINFO()
        self._control_handle = HANDLE()
        self._channel_handle = HANDLE()
        self._channel_capabilities = structures.CANCAPABILITIES()
        self._message = structures.CANMSG()

        # Search for supplied device
        if UniqueHardwareId is None:
            log.info("Searching for first available device")
        else:
            log.info("Searching for unique HW ID %s", UniqueHardwareId)
        _canlib.vciEnumDeviceOpen(ctypes.byref(self._device_handle))
        while True:
            try:
                _canlib.vciEnumDeviceNext(
                    self._device_handle, ctypes.byref(self._device_info)
                )
            except StopIteration:
                if UniqueHardwareId is None:
                    raise VCIDeviceNotFoundError(
                        "No IXXAT device(s) connected or device(s) in use by other process(es)."
                    )
                else:
                    raise VCIDeviceNotFoundError(
                        "Unique HW ID {} not connected or not available.".format(
                            UniqueHardwareId
                        )
                    )
            else:
                if (UniqueHardwareId is None) or (
                    self._device_info.UniqueHardwareId.AsChar
                    == bytes(UniqueHardwareId, "ascii")
                ):
                    break
                else:
                    log.debug(
                        "Ignoring IXXAT with hardware id '%s'.",
                        self._device_info.UniqueHardwareId.AsChar.decode("ascii"),
                    )
        _canlib.vciEnumDeviceClose(self._device_handle)
<<<<<<< HEAD

        try:
            _canlib.vciDeviceOpen(ctypes.byref(self._device_info.VciObjectId), ctypes.byref(self._device_handle))
        except:
            raise CanInitializationError("Could not open device.")

        log.info("Using unique HW ID %s", self._device_info.UniqueHardwareId.AsChar)

        log.info("Initializing channel %d in shared mode, %d rx buffers, %d tx buffers", channel, rxFifoSize, txFifoSize)

        try:
            _canlib.canChannelOpen(self._device_handle, channel, constants.FALSE, ctypes.byref(self._channel_handle))
            # Signal TX/RX events when at least one frame has been handled
        except:
            raise CanInitializationError("Could not open and initialize channel.")

=======
        _canlib.vciDeviceOpen(
            ctypes.byref(self._device_info.VciObjectId),
            ctypes.byref(self._device_handle),
        )
        log.info("Using unique HW ID %s", self._device_info.UniqueHardwareId.AsChar)

        log.info(
            "Initializing channel %d in shared mode, %d rx buffers, %d tx buffers",
            channel,
            rxFifoSize,
            txFifoSize,
        )
        _canlib.canChannelOpen(
            self._device_handle,
            channel,
            constants.FALSE,
            ctypes.byref(self._channel_handle),
        )
        # Signal TX/RX events when at least one frame has been handled
>>>>>>> 40487653
        _canlib.canChannelInitialize(self._channel_handle, rxFifoSize, 1, txFifoSize, 1)
        _canlib.canChannelActivate(self._channel_handle, constants.TRUE)

        log.info("Initializing control %d bitrate %d", channel, bitrate)
<<<<<<< HEAD
        _canlib.canControlOpen(self._device_handle, channel, ctypes.byref(self._control_handle))
        _canlib.canControlInitialize(self._control_handle, constants.CAN_OPMODE_STANDARD | constants.CAN_OPMODE_EXTENDED | constants.CAN_OPMODE_ERRFRAME, self.CHANNEL_BITRATES[0][bitrate], self.CHANNEL_BITRATES[1][bitrate])
        _canlib.canControlGetCaps(self._control_handle, ctypes.byref(self._channel_capabilities))
=======
        _canlib.canControlOpen(
            self._device_handle, channel, ctypes.byref(self._control_handle)
        )
        _canlib.canControlInitialize(
            self._control_handle,
            constants.CAN_OPMODE_STANDARD
            | constants.CAN_OPMODE_EXTENDED
            | constants.CAN_OPMODE_ERRFRAME,
            self.CHANNEL_BITRATES[0][bitrate],
            self.CHANNEL_BITRATES[1][bitrate],
        )
        _canlib.canControlGetCaps(
            self._control_handle, ctypes.byref(self._channel_capabilities)
        )
>>>>>>> 40487653

        # With receive messages, this field contains the relative reception time of
        # the message in ticks. The resolution of a tick can be calculated from the fields
        # dwClockFreq and dwTscDivisor of the structure  CANCAPABILITIES in accordance with the following formula:
        # frequency [1/s] = dwClockFreq / dwTscDivisor
        # We explicitly cast to float for Python 2.x users
        self._tick_resolution = float(
            self._channel_capabilities.dwClockFreq
            / self._channel_capabilities.dwTscDivisor
        )

        # Setup filters before starting the channel
        if can_filters:
            log.info("The IXXAT VCI backend is filtering messages")
            # Disable every message coming in
            for extended in (0, 1):
<<<<<<< HEAD
                _canlib.canControlSetAccFilter(self._control_handle, extended, constants.CAN_ACC_CODE_NONE, constants.CAN_ACC_MASK_NONE)
            for can_filter in can_filters:
                # Whitelist
                code = int(can_filter['can_id'])
                mask = int(can_filter['can_mask'])
                extended = can_filter.get('extended', False)
                _canlib.canControlAddFilterIds(self._control_handle, 1 if extended else 0, code << 1, mask << 1)
=======
                _canlib.canControlSetAccFilter(
                    self._control_handle,
                    extended,
                    constants.CAN_ACC_CODE_NONE,
                    constants.CAN_ACC_MASK_NONE,
                )
            for can_filter in can_filters:
                # Filters define what messages are accepted
                code = int(can_filter["can_id"])
                mask = int(can_filter["can_mask"])
                extended = can_filter.get("extended", False)
                _canlib.canControlAddFilterIds(
                    self._control_handle, 1 if extended else 0, code << 1, mask << 1
                )
>>>>>>> 40487653
                log.info("Accepting ID: 0x%X MASK: 0x%X", code, mask)

        # Start the CAN controller. Messages will be forwarded to the channel
        _canlib.canControlStart(self._control_handle, constants.TRUE)

        # For cyclic transmit list. Set when .send_periodic() is first called
        self._scheduler = None
        self._scheduler_resolution = None
        self.channel = channel

        # Usually you get back 3 messages like "CAN initialized" ecc...
        # Clear the FIFO by filter them out with low timeout
        for _ in range(rxFifoSize):
            try:
                _canlib.canChannelReadMessage(
                    self._channel_handle, 0, ctypes.byref(self._message)
                )
            except (VCITimeout, VCIRxQueueEmptyError):
                break

        super().__init__(channel=channel, can_filters=None, **kwargs)

    def _inWaiting(self):
        try:
            _canlib.canChannelWaitRxEvent(self._channel_handle, 0)
        except VCITimeout:
            return 0
        else:
            return 1

    def flush_tx_buffer(self):
        """ Flushes the transmit buffer on the IXXAT """
        # TODO #64: no timeout?
        _canlib.canChannelWaitTxEvent(self._channel_handle, constants.INFINITE)

    def _recv_internal(self, timeout):
        """ Read a message from IXXAT device. """

        # TODO: handling CAN error messages?
        data_received = False

        if timeout == 0:
            # Peek without waiting
            try:
                _canlib.canChannelPeekMessage(
                    self._channel_handle, ctypes.byref(self._message)
                )
            except (VCITimeout, VCIRxQueueEmptyError):
                return None, True
            else:
                if self._message.uMsgInfo.Bits.type == constants.CAN_MSGTYPE_DATA:
                    data_received = True
        else:
            # Wait if no message available
            if timeout is None or timeout < 0:
                remaining_ms = constants.INFINITE
                t0 = None
            else:
                timeout_ms = int(timeout * 1000)
                remaining_ms = timeout_ms
                t0 = _timer_function()

            while True:
                try:
                    _canlib.canChannelReadMessage(
                        self._channel_handle, remaining_ms, ctypes.byref(self._message)
                    )
                except (VCITimeout, VCIRxQueueEmptyError):
                    # Ignore the 2 errors, the timeout is handled manually with the _timer_function()
                    pass
                else:
                    # See if we got a data or info/error messages
                    if self._message.uMsgInfo.Bits.type == constants.CAN_MSGTYPE_DATA:
                        data_received = True
                        break
                    elif self._message.uMsgInfo.Bits.type == constants.CAN_MSGTYPE_INFO:
<<<<<<< HEAD
                        log.info(CAN_INFO_MESSAGES.get(self._message.abData[0], "Unknown CAN info message code {}".format(self._message.abData[0])))
                    elif self._message.uMsgInfo.Bits.type == constants.CAN_MSGTYPE_ERROR:
                        log.warning(CAN_ERROR_MESSAGES.get(self._message.abData[0], "Unknown CAN error message code {}".format(self._message.abData[0])))
                    elif self._message.uMsgInfo.Bits.type == constants.CAN_MSGTYPE_TIMEOVR:
                        pass
                    else:
                        log.warn("Unexpected message info type")
                        raise(CanBackEndError())
=======
                        log.info(
                            CAN_INFO_MESSAGES.get(
                                self._message.abData[0],
                                "Unknown CAN info message code {}".format(
                                    self._message.abData[0]
                                ),
                            )
                        )

                    elif (
                        self._message.uMsgInfo.Bits.type == constants.CAN_MSGTYPE_ERROR
                    ):
                        log.warning(
                            CAN_ERROR_MESSAGES.get(
                                self._message.abData[0],
                                "Unknown CAN error message code {}".format(
                                    self._message.abData[0]
                                ),
                            )
                        )

                    elif (
                        self._message.uMsgInfo.Bits.type == constants.CAN_MSGTYPE_STATUS
                    ):
                        log.info(_format_can_status(self._message.abData[0]))
                        if self._message.abData[0] & constants.CAN_STATUS_BUSOFF:
                            raise VCIBusOffError()

                    elif (
                        self._message.uMsgInfo.Bits.type
                        == constants.CAN_MSGTYPE_TIMEOVR
                    ):
                        pass
                    else:
                        log.warning("Unexpected message info type")
>>>>>>> 40487653

                if t0 is not None:
                    remaining_ms = timeout_ms - int((_timer_function() - t0) * 1000)
                    if remaining_ms < 0:
                        break

        if not data_received:
            # Timed out / can message type is not DATA
            return None, True

        # The _message.dwTime is a 32bit tick value and will overrun,
        # so expect to see the value restarting from 0
        rx_msg = Message(
            timestamp=self._message.dwTime
            / self._tick_resolution,  # Relative time in s
            is_remote_frame=bool(self._message.uMsgInfo.Bits.rtr),
            is_extended_id=bool(self._message.uMsgInfo.Bits.ext),
            arbitration_id=self._message.dwMsgId,
            dlc=self._message.uMsgInfo.Bits.dlc,
            data=self._message.abData[: self._message.uMsgInfo.Bits.dlc],
            channel=self.channel,
        )

        return rx_msg, True

    def send(self, msg, timeout=None):
        """
        Sends a message on the bus. The interface may buffer the message.
        
        :param can.Message msg:
            The message to send.
        :param float timeout:
            Timeout after some time.
        :raise:
            :class:CanTimeoutError
            :class:CanOperationError
        """
        # This system is not designed to be very efficient
        message = structures.CANMSG()
        message.uMsgInfo.Bits.type = constants.CAN_MSGTYPE_DATA
        message.uMsgInfo.Bits.rtr = 1 if msg.is_remote_frame else 0
        message.uMsgInfo.Bits.ext = 1 if msg.is_extended_id else 0
        message.uMsgInfo.Bits.srr = 1 if self._receive_own_messages else 0
        message.dwMsgId = msg.arbitration_id
        if msg.dlc:
            message.uMsgInfo.Bits.dlc = msg.dlc
            adapter = (ctypes.c_uint8 * len(msg.data)).from_buffer(msg.data)
            ctypes.memmove(message.abData, adapter, len(msg.data))

        if timeout:
<<<<<<< HEAD
            _canlib.canChannelSendMessage(self._channel_handle, int(timeout * 1000), message)
=======
            _canlib.canChannelSendMessage(
                self._channel_handle, int(timeout * 1000), message
            )
>>>>>>> 40487653
        else:
            _canlib.canChannelPostMessage(self._channel_handle, message)

    def _send_periodic_internal(self, msg, period, duration=None):
        """Send a message using built-in cyclic transmit list functionality."""
        if self._scheduler is None:
            self._scheduler = HANDLE()
            _canlib.canSchedulerOpen(self._device_handle, self.channel, self._scheduler)
            caps = structures.CANCAPABILITIES()
            _canlib.canSchedulerGetCaps(self._scheduler, caps)
            self._scheduler_resolution = float(caps.dwClockFreq) / caps.dwCmsDivisor
            _canlib.canSchedulerActivate(self._scheduler, constants.TRUE)
<<<<<<< HEAD
        return CyclicSendTask(self._scheduler, msg, period, duration, self._scheduler_resolution)
=======
        return CyclicSendTask(
            self._scheduler, msg, period, duration, self._scheduler_resolution
        )
>>>>>>> 40487653

    def shutdown(self):
        if self._scheduler is not None:
            _canlib.canSchedulerClose(self._scheduler)
        _canlib.canChannelClose(self._channel_handle)
        _canlib.canControlStart(self._control_handle, constants.FALSE)
        _canlib.canControlClose(self._control_handle)
        _canlib.vciDeviceClose(self._device_handle)


<<<<<<< HEAD

=======
>>>>>>> 40487653
class CyclicSendTask(LimitedDurationCyclicSendTaskABC, RestartableCyclicTaskABC):
    """A message in the cyclic transmit list."""

    def __init__(self, scheduler, msgs, period, duration, resolution):
        super().__init__(msgs, period, duration)
        if len(self.messages) != 1:
            raise ValueError(
                "IXXAT Interface only supports periodic transmission of 1 element"
            )

        self._scheduler = scheduler
        self._index = None
        self._count = int(duration / period) if duration else 0

        self._msg = structures.CANCYCLICTXMSG()
        self._msg.wCycleTime = int(round(period * resolution))
        self._msg.dwMsgId = self.messages[0].arbitration_id
        self._msg.uMsgInfo.Bits.type = constants.CAN_MSGTYPE_DATA
        self._msg.uMsgInfo.Bits.ext = 1 if self.messages[0].is_extended_id else 0
        self._msg.uMsgInfo.Bits.rtr = 1 if self.messages[0].is_remote_frame else 0
        self._msg.uMsgInfo.Bits.dlc = self.messages[0].dlc
        for i, b in enumerate(self.messages[0].data):
            self._msg.abData[i] = b
        self.start()

    def start(self):
        """Start transmitting message (add to list if needed)."""
        if self._index is None:
            self._index = ctypes.c_uint32()
            _canlib.canSchedulerAddMessage(self._scheduler, self._msg, self._index)
        _canlib.canSchedulerStartMessage(self._scheduler, self._index, self._count)

    def pause(self):
        """Pause transmitting message (keep it in the list)."""
        _canlib.canSchedulerStopMessage(self._scheduler, self._index)

    def stop(self):
        """Stop transmitting message (remove from list)."""
        # Remove it completely instead of just stopping it to avoid filling up
        # the list with permanently stopped messages
        _canlib.canSchedulerRemMessage(self._scheduler, self._index)
        self._index = None


def _format_can_status(status_flags: int):
    """
    Format a status bitfield found in CAN_MSGTYPE_STATUS messages or in dwStatus
    field in CANLINESTATUS.

    Valid states are defined in the CAN_STATUS_* constants in cantype.h
    """
    states = []
    for flag, description in CAN_STATUS_FLAGS.items():
        if status_flags & flag:
            states.append(description)
            status_flags &= ~flag

    if status_flags:
        states.append("unknown state 0x{:02x}".format(status_flags))

    if states:
        return "CAN status message: {}".format(", ".join(states))
    else:
        return "Empty CAN status message"


def get_ixxat_hwids():
    """Get a list of hardware ids of all available IXXAT devices."""
    hwids = []
    device_handle = HANDLE()
    device_info = structures.VCIDEVICEINFO()

    _canlib.vciEnumDeviceOpen(ctypes.byref(device_handle))
    while True:
        try:
            _canlib.vciEnumDeviceNext(device_handle, ctypes.byref(device_info))
        except StopIteration:
            break
        else:
            hwids.append(device_info.UniqueHardwareId.AsChar.decode("ascii"))
    _canlib.vciEnumDeviceClose(device_handle)

    return hwids<|MERGE_RESOLUTION|>--- conflicted
+++ resolved
@@ -15,15 +15,11 @@
 import sys
 
 from can import BusABC, Message
-<<<<<<< HEAD
 from can.exceptions import *
-from can.broadcastmanager import LimitedDurationCyclicSendTaskABC, RestartableCyclicTaskABC
-=======
 from can.broadcastmanager import (
     LimitedDurationCyclicSendTaskABC,
     RestartableCyclicTaskABC,
 )
->>>>>>> 40487653
 from can.ctypesutil import CLibrary, HANDLE, PHANDLE, HRESULT as ctypes_HRESULT
 
 from . import constants, structures
@@ -72,15 +68,10 @@
     :return:
         Formatted string
     """
-<<<<<<< HEAD
-    #TODO: make sure we don't generate another exception
-    return "{} - arguments were {}".format(__vciFormatError(library_instance, function, HRESULT), arguments)
-=======
     # TODO: make sure we don't generate another exception
     return "{} - arguments were {}".format(
         __vciFormatError(library_instance, function, HRESULT), arguments
     )
->>>>>>> 40487653
 
 
 def __vciFormatError(library_instance, function, HRESULT):
@@ -140,13 +131,8 @@
 
 
 try:
-<<<<<<< HEAD
-    # Map all required symbols and initialize library
-    #HRESULT VCIAPI vciInitialize ( void );
-=======
     # Map all required symbols and initialize library ---------------------------
     # HRESULT VCIAPI vciInitialize ( void );
->>>>>>> 40487653
     _canlib.map_symbol("vciInitialize", ctypes.c_long, (), __check_status)
 
     # void VCIAPI vciFormatError (HRESULT hrError, PCHAR pszText, UINT32 dwsize);
@@ -365,8 +351,6 @@
     constants.CAN_ERROR_BIT: "CAN bit error",
     constants.CAN_ERROR_CRC: "CAN CRC error",
     constants.CAN_ERROR_OTHER: "Other (unknown) CAN error",
-<<<<<<< HEAD
-=======
 }
 
 CAN_STATUS_FLAGS = {
@@ -376,7 +360,6 @@
     constants.CAN_STATUS_BUSOFF: "bus off",
     constants.CAN_STATUS_ININIT: "init mode active",
     constants.CAN_STATUS_BUSCERR: "bus coupling error",
->>>>>>> 40487653
 }
 # ----------------------------------------------------------------------------
 
@@ -457,13 +440,8 @@
         self._receive_own_messages = kwargs.get("receive_own_messages", False)
         # Usually comes as a string from the config file
         channel = int(channel)
-<<<<<<< HEAD
-        
-        if (bitrate not in self.CHANNEL_BITRATES[0]):
-=======
 
         if bitrate not in self.CHANNEL_BITRATES[0]:
->>>>>>> 40487653
             raise ValueError("Invalid bitrate {}".format(bitrate))
         
         if rxFifoSize <= 0:
@@ -516,28 +494,15 @@
                         self._device_info.UniqueHardwareId.AsChar.decode("ascii"),
                     )
         _canlib.vciEnumDeviceClose(self._device_handle)
-<<<<<<< HEAD
 
         try:
-            _canlib.vciDeviceOpen(ctypes.byref(self._device_info.VciObjectId), ctypes.byref(self._device_handle))
+            _canlib.vciDeviceOpen(
+                ctypes.byref(self._device_info.VciObjectId),
+                ctypes.byref(self._device_handle),
+            )
         except:
             raise CanInitializationError("Could not open device.")
 
-        log.info("Using unique HW ID %s", self._device_info.UniqueHardwareId.AsChar)
-
-        log.info("Initializing channel %d in shared mode, %d rx buffers, %d tx buffers", channel, rxFifoSize, txFifoSize)
-
-        try:
-            _canlib.canChannelOpen(self._device_handle, channel, constants.FALSE, ctypes.byref(self._channel_handle))
-            # Signal TX/RX events when at least one frame has been handled
-        except:
-            raise CanInitializationError("Could not open and initialize channel.")
-
-=======
-        _canlib.vciDeviceOpen(
-            ctypes.byref(self._device_info.VciObjectId),
-            ctypes.byref(self._device_handle),
-        )
         log.info("Using unique HW ID %s", self._device_info.UniqueHardwareId.AsChar)
 
         log.info(
@@ -546,23 +511,22 @@
             rxFifoSize,
             txFifoSize,
         )
-        _canlib.canChannelOpen(
+
+        try:
+            _canlib.canChannelOpen(
             self._device_handle,
             channel,
             constants.FALSE,
             ctypes.byref(self._channel_handle),
         )
+        except:
+            raise CanInitializationError("Could not open and initialize channel.")
+
         # Signal TX/RX events when at least one frame has been handled
->>>>>>> 40487653
         _canlib.canChannelInitialize(self._channel_handle, rxFifoSize, 1, txFifoSize, 1)
         _canlib.canChannelActivate(self._channel_handle, constants.TRUE)
 
         log.info("Initializing control %d bitrate %d", channel, bitrate)
-<<<<<<< HEAD
-        _canlib.canControlOpen(self._device_handle, channel, ctypes.byref(self._control_handle))
-        _canlib.canControlInitialize(self._control_handle, constants.CAN_OPMODE_STANDARD | constants.CAN_OPMODE_EXTENDED | constants.CAN_OPMODE_ERRFRAME, self.CHANNEL_BITRATES[0][bitrate], self.CHANNEL_BITRATES[1][bitrate])
-        _canlib.canControlGetCaps(self._control_handle, ctypes.byref(self._channel_capabilities))
-=======
         _canlib.canControlOpen(
             self._device_handle, channel, ctypes.byref(self._control_handle)
         )
@@ -577,7 +541,6 @@
         _canlib.canControlGetCaps(
             self._control_handle, ctypes.byref(self._channel_capabilities)
         )
->>>>>>> 40487653
 
         # With receive messages, this field contains the relative reception time of
         # the message in ticks. The resolution of a tick can be calculated from the fields
@@ -594,15 +557,6 @@
             log.info("The IXXAT VCI backend is filtering messages")
             # Disable every message coming in
             for extended in (0, 1):
-<<<<<<< HEAD
-                _canlib.canControlSetAccFilter(self._control_handle, extended, constants.CAN_ACC_CODE_NONE, constants.CAN_ACC_MASK_NONE)
-            for can_filter in can_filters:
-                # Whitelist
-                code = int(can_filter['can_id'])
-                mask = int(can_filter['can_mask'])
-                extended = can_filter.get('extended', False)
-                _canlib.canControlAddFilterIds(self._control_handle, 1 if extended else 0, code << 1, mask << 1)
-=======
                 _canlib.canControlSetAccFilter(
                     self._control_handle,
                     extended,
@@ -617,7 +571,6 @@
                 _canlib.canControlAddFilterIds(
                     self._control_handle, 1 if extended else 0, code << 1, mask << 1
                 )
->>>>>>> 40487653
                 log.info("Accepting ID: 0x%X MASK: 0x%X", code, mask)
 
         # Start the CAN controller. Messages will be forwarded to the channel
@@ -694,16 +647,6 @@
                         data_received = True
                         break
                     elif self._message.uMsgInfo.Bits.type == constants.CAN_MSGTYPE_INFO:
-<<<<<<< HEAD
-                        log.info(CAN_INFO_MESSAGES.get(self._message.abData[0], "Unknown CAN info message code {}".format(self._message.abData[0])))
-                    elif self._message.uMsgInfo.Bits.type == constants.CAN_MSGTYPE_ERROR:
-                        log.warning(CAN_ERROR_MESSAGES.get(self._message.abData[0], "Unknown CAN error message code {}".format(self._message.abData[0])))
-                    elif self._message.uMsgInfo.Bits.type == constants.CAN_MSGTYPE_TIMEOVR:
-                        pass
-                    else:
-                        log.warn("Unexpected message info type")
-                        raise(CanBackEndError())
-=======
                         log.info(
                             CAN_INFO_MESSAGES.get(
                                 self._message.abData[0],
@@ -739,7 +682,6 @@
                         pass
                     else:
                         log.warning("Unexpected message info type")
->>>>>>> 40487653
 
                 if t0 is not None:
                     remaining_ms = timeout_ms - int((_timer_function() - t0) * 1000)
@@ -790,13 +732,10 @@
             ctypes.memmove(message.abData, adapter, len(msg.data))
 
         if timeout:
-<<<<<<< HEAD
-            _canlib.canChannelSendMessage(self._channel_handle, int(timeout * 1000), message)
-=======
             _canlib.canChannelSendMessage(
                 self._channel_handle, int(timeout * 1000), message
             )
->>>>>>> 40487653
+
         else:
             _canlib.canChannelPostMessage(self._channel_handle, message)
 
@@ -809,13 +748,9 @@
             _canlib.canSchedulerGetCaps(self._scheduler, caps)
             self._scheduler_resolution = float(caps.dwClockFreq) / caps.dwCmsDivisor
             _canlib.canSchedulerActivate(self._scheduler, constants.TRUE)
-<<<<<<< HEAD
-        return CyclicSendTask(self._scheduler, msg, period, duration, self._scheduler_resolution)
-=======
         return CyclicSendTask(
             self._scheduler, msg, period, duration, self._scheduler_resolution
         )
->>>>>>> 40487653
 
     def shutdown(self):
         if self._scheduler is not None:
@@ -826,10 +761,6 @@
         _canlib.vciDeviceClose(self._device_handle)
 
 
-<<<<<<< HEAD
-
-=======
->>>>>>> 40487653
 class CyclicSendTask(LimitedDurationCyclicSendTaskABC, RestartableCyclicTaskABC):
     """A message in the cyclic transmit list."""
 
